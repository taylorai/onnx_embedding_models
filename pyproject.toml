--- conflicted
+++ resolved
@@ -3,11 +3,7 @@
 
 [project]
 name = "onnx_embedding_models"
-<<<<<<< HEAD
-version="0.0.6"
-=======
 version="0.0.7"
->>>>>>> 96ada236
 authors = [
     {name = "Benjamin Anderson", email = "ben@trytaylor.ai"},
 ]
